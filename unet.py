--- conflicted
+++ resolved
@@ -39,67 +39,39 @@
   return result
 
 class Unet(tf.keras.Model):
-    def __init__(self, output_channels, down_stack):
+    def __init__(self, output_channels, base_model):
         super(Unet, self).__init__()
 
-        self.down_stack = down_stack
-        self.up_stack = [
-            upsample(512, 3),  # 4x4 -> 8x8
-            upsample(256, 3),  # 8x8 -> 16x16
-            upsample(128, 3),  # 16x16 -> 32x32
-            upsample(64, 3),   # 32x32 -> 64x64
-        ]
-
-<<<<<<< HEAD
         self.up_stack = []
 
         layers = ('top_activation', 'block6a_expand_activation', 'block4a_expand_activation', 'block3a_expand_activation', 'block2a_expand_activation')
+        layers = [base_model.get_layer(name).output for name in layers]
 
-        for l in self.base_model.layers:
-            if not l.name in layers:
-                continue
+        self.down_stack = tf.keras.Model(inputs=base_model.input, outputs=layers)
 
+        decoder_filters=(512, 256, 128, 64, 32, 16)
+        for l, f in zip(layers, decoder_filters):
+            up = upsample(f, 3, apply_dropout=True)
+            self.up_stack.append(up)
 
-            shape = l.output_shape
-
-            up = upsample(shape[-1]*2, 3, apply_dropout=True)
-
-            self.up_stack.append((l.name, up))
-            logger.info('{}: endpoint: {}, upsampled channels: {}'.format(l.name, shape, shape[-1]*2))
-
-        self.last = tf.keras.layers.Conv2DTranspose(output_channels, 3, strides=1, padding='same', activation='softmax')
-=======
         self.last = tf.keras.layers.Conv2DTranspose(output_channels, 3, strides=2, padding='same', activation='softmax')
->>>>>>> 895a3ae1
 
     def call(self, inputs, training=True):
         skips = self.down_stack(inputs, training)
 
-<<<<<<< HEAD
-        first = True
-        for name, up in self.up_stack:
-            if not first:
-                x = self.base_model.get_layer(name).output
-=======
-        x = skips[-1]
-        skips = reversed(skips[:-1])
->>>>>>> 895a3ae1
+        for s in skips:
+            logger.info('skips: {}: {}'.format(s.name, s.shape))
+
+        logger.info('down_stack: trainable vars: {}'.format(len(self.down_stack.trainable_variables)))
+
+        x = skips[0]
+        skips = (skips[1:])
 
         for up, skip in zip(self.up_stack, skips):
             upsampled = up(x)
-            logger.info('x: {}, up: {}, skip: {}'.format(x.shape, upsampled.shape, skip.shape))
 
-<<<<<<< HEAD
-            if first:
-                x = upsampled
-            else:
-                x = tf.concat([upsampled, self.base_model.get_layer(name).output], axis=-1)
-
-            first = True
-=======
+            logger.info('inputs: {}, x: {}, upsampled: {}, skip: {}'.format(inputs.shape, x.shape, upsampled.shape, skip.shape))
             x = tf.concat([upsampled, skip], axis=-1)
->>>>>>> 895a3ae1
 
         ret = self.last(x)
-        logger.info('output: x: {}, ret: {}'.format(x.shape, ret.shape))
         return ret