import logging

import tensorflow as tf

logger = logging.getLogger('detection')

class Metric:
    def __init__(self, **kwargs):
        self.total_loss = tf.keras.metrics.Mean()

        self.char_dist_loss = tf.keras.metrics.Mean()
        self.word_dist_loss = tf.keras.metrics.Mean()

        self.char_obj_loss = tf.keras.metrics.Mean()
        self.word_obj_loss = tf.keras.metrics.Mean()

        self.letters_ce_loss = tf.keras.metrics.Mean()
        self.letters_accuracy = tf.keras.metrics.CategoricalAccuracy()

        self.char_obj_accuracy = tf.keras.metrics.BinaryAccuracy()
        self.word_obj_accuracy = tf.keras.metrics.BinaryAccuracy()

    def reset_states(self):
        self.total_loss.reset_states()

        self.char_dist_loss.reset_states()
        self.word_dist_loss.reset_states()

        self.char_obj_loss.reset_states()
        self.word_obj_loss.reset_states()

        self.letters_ce_loss.reset_states()
        self.letters_accuracy.reset_states()

        self.char_obj_accuracy.reset_states()
        self.word_obj_accuracy.reset_states()

    def str_result(self):
        return 'total_loss: {:.3e}, dist: {:.3e}/{:.3e}, obj: {:.3e}/{:.3e}, letters_ce: {:.3e}, letters_accuracy: {:.4f}, obj_accuracy: {:.4f}/{:.4f}'.format(
                self.total_loss.result(),
                self.char_dist_loss.result(),
                self.word_dist_loss.result(),

                self.char_obj_loss.result(),
                self.word_obj_loss.result(),

                self.letters_ce_loss.result(),
                self.letters_accuracy.result(),

                self.char_obj_accuracy.result(),
                self.word_obj_accuracy.result(),
                )

from tensorflow.python.ops import array_ops

class FocalLoss(tf.keras.losses.Loss):
    def __init__(self, from_logits=False, label_smoothing=0, reduction=tf.keras.losses.Reduction.NONE):
        super(FocalLoss, self).__init__()
        self.alpha = 0.25
        self.gamma = 2
        self.reduction = reduction
        self.from_logits = from_logits

    def call(self, y_true, y_pred, weights=None):
        y_true = tf.clip_by_value(y_true, 0, 1)

        if self.from_logits:
            sigmoid_p = tf.nn.sigmoid(y_pred)
        else:
            sigmoid_p = y_pred

        zeros = array_ops.zeros_like(sigmoid_p, dtype=sigmoid_p.dtype)

        pos_p_sub = array_ops.where(y_true > zeros, y_true - sigmoid_p, zeros)
        neg_p_sub = array_ops.where(y_true > zeros, zeros, sigmoid_p)

        per_entry_cross_ent = - self.alpha * (pos_p_sub ** self.gamma) * tf.math.log(tf.clip_by_value(sigmoid_p, 1e-8, 1)) - \
            (1 - self.alpha) * (neg_p_sub ** self.gamma) * tf.math.log(tf.clip_by_value(1.0 - sigmoid_p, 1e-8, 1))

        if self.reduction == tf.keras.losses.Reduction.NONE:
            return per_entry_cross_ent

        raise "qwe"


class LossMetricAggregator:
    def __init__(self,
                 dictionary_size,
                 grid_xy,
                 global_batch_size,
                 **kwargs):

        #super(YOLOLoss, self).__init__(**kwargs)

        self.dictionary_size = dictionary_size

        self.global_batch_size = global_batch_size

        self.grid_xy = grid_xy

        # [N, 2] -> [N, 1, 2]
        self.grid_xy = tf.expand_dims(self.grid_xy, 1)
        # [N, 1, 2] -> [N, 4, 2]
        self.grid_xy = tf.tile(self.grid_xy, [1, 4, 1])

        # added batch dimension
        self.grid_xy = tf.expand_dims(self.grid_xy, 0)

        self.mae = tf.keras.losses.MeanAbsoluteError(reduction=tf.keras.losses.Reduction.NONE)
        self.obj_loss = FocalLoss(label_smoothing=0.1, from_logits=True, reduction=tf.keras.losses.Reduction.NONE)
        self.label_loss = FocalLoss(label_smoothing=0.1, from_logits=False, reduction=tf.keras.losses.Reduction.NONE)

        self.train_metric = Metric(name='train_metric')
        self.eval_metric = Metric(name='eval_metric')

    def str_result(self, training):
        m = self.train_metric
        if not training:
            m = self.eval_metric

        return m.str_result()

    def evaluation_result(self):
        m = self.eval_metric
        obj_acc = m.char_obj_accuracy.result() + m.word_obj_accuracy.result()
        dist = tf.math.exp(-m.char_dist_loss.result()) + tf.math.exp(-m.word_dist_loss.result())
        letters_acc = m.letters_accuracy.result()

        return obj_acc * 2 + dist + letters_acc

    def reset_states(self):
        self.train_metric.reset_states()
        self.eval_metric.reset_states()

    def gen_ignore_mask(self, input_tuple, object_mask, true_bboxes):
        idx, pred_boxes_for_single_image = input_tuple
        valid_true_boxes = tf.boolean_mask(true_bboxes[idx, ..., 0:4], tf.cast(object_mask[idx, ..., 0], tf.bool))
        iou = box_iou(pred_boxes_for_single_image, valid_true_boxes)
        best_iou = tf.reduce_max(iou, axis=-1)
        ignore_mask_tmp = tf.cast(best_iou < 0.5, tf.float32)
        #logger.info('pred_boxes_for_single_image: {}, valid_true_boxes: {}, iou: {}, best_iou: {}, ignore_mask_tmp: {}'.format(
        #    pred_boxes_for_single_image.shape, valid_true_boxes.shape, iou.shape, best_iou.shape, ignore_mask_tmp.shape))
        return ignore_mask_tmp

    def focal_loss(self, y_true, y_pred, alpha=1, gamma=2):
        focal_loss = alpha * tf.pow(tf.abs(y_true - y_pred), gamma)
        return focal_loss

    def loss(self, y_true, y_pred, training):
        char_boundary_start = 0
        word_boundary_start = self.dictionary_size + 1 + 4 * 2

        # predicted tensors
        pred_char = y_pred[..., char_boundary_start : char_boundary_start + word_boundary_start]
        pred_word = y_pred[..., word_boundary_start : ]

        pred_char_obj = pred_char[..., 0]
        pred_char_poly = pred_char[..., 1 : 9]
        pred_char_letters = pred_char[..., 9 : 9 + self.dictionary_size]

        pred_word_obj = pred_word[..., 0]
        pred_word_poly = pred_word[..., 1 : 9]

        # true tensors
        true_char = y_true[..., char_boundary_start : char_boundary_start + word_boundary_start]
        true_word = y_true[..., word_boundary_start : ]

        true_char_obj = true_char[..., 0]
        true_char_poly = true_char[..., 1 : 9]
        true_char_letters = true_char[..., 9 :]

        true_word_obj = true_word[..., 0]
        true_word_poly = true_word[..., 1 : 9]

        true_char_obj_whole = true_char_obj
        pred_char_obj_whole = pred_char_obj
        true_word_obj_whole = true_word_obj
        pred_word_obj_whole = pred_word_obj

        char_object_mask = tf.cast(true_char_obj, 'bool')
        word_object_mask = tf.cast(true_word_obj, 'bool')


        pred_char_obj = tf.boolean_mask(pred_char_obj, char_object_mask)
        pred_char_poly = tf.boolean_mask(pred_char_poly, char_object_mask)
        pred_char_letters = tf.boolean_mask(pred_char_letters, char_object_mask)

        pred_word_obj = tf.boolean_mask(pred_word_obj, word_object_mask)
        pred_word_poly = tf.boolean_mask(pred_word_poly, word_object_mask)


        true_char_obj = tf.boolean_mask(true_char_obj, char_object_mask)
        true_char_poly = tf.boolean_mask(true_char_poly, char_object_mask)
        true_char_letters = tf.boolean_mask(true_char_letters, char_object_mask)

        true_word_obj = tf.boolean_mask(true_word_obj, word_object_mask)
        true_word_poly = tf.boolean_mask(true_word_poly, word_object_mask)

        m = self.train_metric
        if not training:
            m = self.eval_metric


        # losses

        # distance loss
        char_dist_loss = self.mae(true_char_poly, pred_char_poly)
        word_dist_loss = self.mae(true_word_poly, pred_word_poly)

        m.char_dist_loss.update_state(char_dist_loss)
        m.word_dist_loss.update_state(word_dist_loss)

        char_dist_loss = tf.nn.compute_average_loss(char_dist_loss, global_batch_size=self.global_batch_size)
        word_dist_loss = tf.nn.compute_average_loss(word_dist_loss, global_batch_size=self.global_batch_size)
        dist_loss = char_dist_loss + word_dist_loss


        # obj CE loss
        char_obj_loss = self.obj_loss(y_true=true_char_obj_whole, y_pred=pred_char_obj_whole)
        word_obj_loss = self.obj_loss(y_true=true_word_obj_whole, y_pred=pred_word_obj_whole)
        m.char_obj_loss.update_state(char_obj_loss)
        m.word_obj_loss.update_state(word_obj_loss)

        # for metric, only check true object matches
        m.char_obj_accuracy.update_state(true_char_obj, pred_char_obj)
        m.word_obj_accuracy.update_state(true_word_obj, pred_word_obj)

        char_obj_loss = tf.nn.compute_average_loss(char_obj_loss, global_batch_size=self.global_batch_size)
        word_obj_loss = tf.nn.compute_average_loss(word_obj_loss, global_batch_size=self.global_batch_size)
        obj_loss = char_obj_loss + word_obj_loss

        # char CE loss
        delta = 0.1
        true_char_letters_smooth = (1 - delta) * true_char_letters + delta / self.dictionary_size
        letters_ce_loss = tf.nn.softmax_cross_entropy_with_logits(labels=true_char_letters_smooth, logits=pred_char_letters)

        m.letters_ce_loss.update_state(letters_ce_loss)
        m.letters_accuracy.update_state(true_char_letters, pred_char_letters)

        letters_ce_loss = tf.nn.compute_average_loss(letters_ce_loss, global_batch_size=self.global_batch_size)

<<<<<<< HEAD
        total_loss = dist_loss + obj_loss*10 + letters_ce_loss
=======
        total_loss = dist_loss + obj_loss + letters_ce_loss
>>>>>>> 80658a1e
        m.total_loss.update_state(total_loss)

        return total_loss<|MERGE_RESOLUTION|>--- conflicted
+++ resolved
@@ -239,11 +239,7 @@
 
         letters_ce_loss = tf.nn.compute_average_loss(letters_ce_loss, global_batch_size=self.global_batch_size)
 
-<<<<<<< HEAD
-        total_loss = dist_loss + obj_loss*10 + letters_ce_loss
-=======
         total_loss = dist_loss + obj_loss + letters_ce_loss
->>>>>>> 80658a1e
         m.total_loss.update_state(total_loss)
 
         return total_loss