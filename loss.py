import logging
logger = logging.getLogger('detection')

import tensorflow as tf

class FocalLoss(tf.keras.losses.Loss):
    def __init__(self, from_logits=False, label_smoothing=0, reduction=tf.keras.losses.Reduction.NONE):
        super(FocalLoss, self).__init__()
        self.alpha = 0.25
        self.gamma = 2
        self.reduction = reduction
        self.from_logits = from_logits

    def call(self, y_true, y_pred, weights=None):
        y_true = tf.clip_by_value(y_true, 0, 1)

        if self.from_logits:
            sigmoid_p = tf.nn.sigmoid(y_pred)
        else:
            sigmoid_p = y_pred

        zeros = tf.zeros_like(sigmoid_p, dtype=sigmoid_p.dtype)

        pos_p_sub = tf.where(y_true > zeros, y_true - sigmoid_p, zeros)
        neg_p_sub = tf.where(y_true > zeros, zeros, sigmoid_p)

        p = tf.clip_by_value(sigmoid_p, 1e-10, 1)
        one_minus_p = tf.clip_by_value(1 - sigmoid_p, 1e-10, 1)

        per_entry_cross_ent = - self.alpha * (pos_p_sub ** self.gamma) * tf.math.log(p) - \
            (1 - self.alpha) * (neg_p_sub ** self.gamma) * tf.math.log(one_minus_p)

        if self.reduction == tf.keras.losses.Reduction.NONE:
            return per_entry_cross_ent

        raise "qwe"


class TextMetric():
    def __init__(self, max_sequence_len, dictionary_size, label_smoothing=0, from_logits=False, **kwargs):
        self.dictionary_size = dictionary_size
        self.max_sequence_len = max_sequence_len

        self.ce = tf.keras.losses.CategoricalCrossentropy(from_logits=from_logits, reduction=tf.keras.losses.Reduction.NONE, label_smoothing=label_smoothing)

        self.word_loss = tf.keras.metrics.Mean()
        self.full_loss = tf.keras.metrics.Mean()

        self.word_acc = tf.keras.metrics.CategoricalAccuracy()
        self.full_acc = tf.keras.metrics.CategoricalAccuracy()

    def update_state(self, true_texts, true_lengths, logits, cur_max_sequence_len):
        true_texts_oh = tf.one_hot(true_texts, self.dictionary_size)

        batch_size = tf.shape(logits)[0]
        weights = tf.range(self.max_sequence_len, dtype=true_lengths.dtype)
        weights = tf.expand_dims(weights, 0)
        weights = tf.tile(weights, [batch_size, 1])

        true_lengths = tf.expand_dims(true_lengths, 1)
        true_lengths = tf.tile(true_lengths, [1, self.max_sequence_len])
        #logger.info('true_texts: {}, true_texts_oh: {}, logits: {}, weights: {}'.format(true_texts.shape, true_texts_oh.shape, logits.shape, weights.shape))
        weights = tf.where(weights < true_lengths, tf.ones_like(weights), tf.zeros_like(weights))

        word_loss = self.ce(y_true=true_texts_oh, y_pred=logits, sample_weight=weights)
        full_loss = self.ce(y_true=true_texts_oh, y_pred=logits)
<<<<<<< HEAD

        self.word_acc.update_state(true_texts_oh, logits, sample_weight=weights)
        self.full_acc.update_state(true_texts_oh, logits)

        self.word_loss.update_state(word_loss)
        self.full_loss.update_state(full_loss)

=======

        self.word_acc.update_state(true_texts_oh, logits, sample_weight=weights)
        self.full_acc.update_state(true_texts_oh, logits)

        self.word_loss.update_state(word_loss)
        self.full_loss.update_state(full_loss)

>>>>>>> 8b153855
        return word_loss, full_loss

    def result(self, want_loss=False, want_acc=False):
        if want_loss:
            return self.word_loss.result(), self.full_loss.result()

        if want_acc:
            return self.word_acc.result(), self.full_acc.result()

        return None

    def str_result(self, want_loss=False, want_acc=False):
        if want_loss:
<<<<<<< HEAD
            return '{:.3e}/{:.3e}'.format(
                self.word_loss.result(),
                self.full_loss.result())

        if want_acc:
            return '{:.4f}/{:.4f}'.format(
                self.word_acc.result(),
                self.full_acc.result())

=======
            return '{:.3f}/{:.3f}'.format(
                self.word_loss.result(),
                self.full_loss.result())

        if want_acc:
            return '{:.3f}/{:.3f}'.format(
                self.word_acc.result(),
                self.full_acc.result())

>>>>>>> 8b153855
        return ''

    def reset_states(self):
        self.word_loss.reset_states()
        self.full_loss.reset_states()

        self.word_acc.reset_states()
        self.full_acc.reset_states()


class Metric:
    def __init__(self, max_sequence_len, dictionary_size, from_logits=False, training=True, **kwargs):
        self.total_loss = tf.keras.metrics.Mean()

        self.training = training

        self.word_dist_loss = tf.keras.metrics.Mean()
        self.word_obj_loss = tf.keras.metrics.Mean()
        self.word_obj_whole_loss = tf.keras.metrics.Mean()
        self.word_obj_accuracy = tf.keras.metrics.BinaryAccuracy(threshold=0.2)

        self.text_metric = TextMetric(max_sequence_len, dictionary_size, label_smoothing=0.1, from_logits=from_logits)
        self.text_metric_ar = TextMetric(max_sequence_len, dictionary_size, label_smoothing=0.1, from_logits=from_logits)

    def reset_states(self):
        self.total_loss.reset_states()

        self.word_dist_loss.reset_states()

        self.word_obj_loss.reset_states()

        self.text_metric.reset_states()
        self.text_metric_ar.reset_states()

        self.word_obj_accuracy.reset_states()

    def str_result(self):
<<<<<<< HEAD
        return 'total_loss: {:.3e}, dist: {:.3e}, obj: {:.3e}/{:.3e}, text_ce: {}, text_acc: {}, word_obj_acc: {:.5f}'.format(
                self.total_loss.result(),
                self.word_dist_loss.result(),
=======
        if self.training:
            return 'total_loss: {:.3f}, dist: {:.3f}, text ce: {}, acc: {}, AR text ce: {}, acc: {}, word_obj_acc: {:.4f}'.format(
                    self.total_loss.result(),
                    self.word_dist_loss.result(),

                    self.text_metric.str_result(want_loss=True),
                    self.text_metric.str_result(want_acc=True),

                    self.text_metric_ar.str_result(want_loss=True),
                    self.text_metric_ar.str_result(want_acc=True),
>>>>>>> 8b153855

                    self.word_obj_accuracy.result(),
                    )
        else:
            return 'total_loss: {:.3f}, dist: {:.3f}, AR text ce: {}, acc: {}, word_obj_acc: {:.4f}'.format(
                    self.total_loss.result(),
                    self.word_dist_loss.result(),

<<<<<<< HEAD
                self.text_metric.str_result(want_loss=True),
                self.text_metric.str_result(want_acc=True),
=======
                    self.text_metric_ar.str_result(want_loss=True),
                    self.text_metric_ar.str_result(want_acc=True),
>>>>>>> 8b153855

                    self.word_obj_accuracy.result(),
                    )


class LossMetricAggregator:
    def __init__(self,
                 max_sequence_len, dictionary_size,
                 global_batch_size,
                 **kwargs):

        self.global_batch_size = global_batch_size
        self.max_sequence_len = max_sequence_len
        self.dictionary_size = dictionary_size

        label_smoothing = 0.1

        self.mae = tf.keras.losses.MeanAbsoluteError(reduction=tf.keras.losses.Reduction.NONE)
        self.obj_loss = FocalLoss(label_smoothing=label_smoothing, from_logits=True, reduction=tf.keras.losses.Reduction.NONE)

        self.train_metric = Metric(max_sequence_len, dictionary_size, from_logits=True, label_smoothing=label_smoothing, name='train_metric', training=True)
        self.eval_metric = Metric(max_sequence_len, dictionary_size, from_logits=True, label_smoothing=label_smoothing, name='eval_metric', training=False)

    def str_result(self, training):
        m = self.train_metric
        if not training:
            m = self.eval_metric

        return m.str_result()

    def evaluation_result(self):
        m = self.eval_metric
        obj_acc = m.word_obj_accuracy.result()
        dist = tf.math.exp(-m.word_dist_loss.result())
<<<<<<< HEAD
        word_acc, full_acc = m.text_metric.result(want_acc=True)
=======
        word_acc, full_acc = m.text_metric_ar.result(want_acc=True)
>>>>>>> 8b153855

        return obj_acc + dist + word_acc

    def reset_states(self):
        self.train_metric.reset_states()
        self.eval_metric.reset_states()

    def gen_ignore_mask(self, input_tuple, object_mask, true_bboxes):
        idx, pred_boxes_for_single_image = input_tuple
        valid_true_boxes = tf.boolean_mask(true_bboxes[idx, ..., 0:4], tf.cast(object_mask[idx, ..., 0], tf.bool))
        iou = box_iou(pred_boxes_for_single_image, valid_true_boxes)
        best_iou = tf.reduce_max(iou, axis=-1)
        ignore_mask_tmp = tf.cast(best_iou < 0.5, tf.float32)
        #logger.info('pred_boxes_for_single_image: {}, valid_true_boxes: {}, iou: {}, best_iou: {}, ignore_mask_tmp: {}'.format(
        #    pred_boxes_for_single_image.shape, valid_true_boxes.shape, iou.shape, best_iou.shape, ignore_mask_tmp.shape))
        return ignore_mask_tmp

    def focal_loss(self, y_true, y_pred, alpha=1, gamma=2):
        focal_loss = alpha * tf.pow(tf.abs(y_true - y_pred), gamma)
        return focal_loss

    def loss(self, y_true, y_pred, y_pred_rnn, y_pred_rnn_ar, current_max_sequence_len, training):
        # predicted tensors
        pred_word_obj = y_pred[..., 0]
        pred_word_poly = y_pred[..., 1 : 9]

        # true tensors
        true_word_obj = y_true[..., 0]
        true_word_poly = y_true[..., 1 : 9]
        true_words = y_true[..., 9 : 9 + self.max_sequence_len]
        true_lengths = y_true[..., 9 + self.max_sequence_len]

        true_words = tf.cast(true_words, tf.int64)
        true_lengths = tf.cast(true_lengths, tf.int64)

        true_word_obj_whole = true_word_obj
        pred_word_obj_whole = pred_word_obj

        word_object_mask = tf.cast(true_word_obj, 'bool')


        pred_word_obj = tf.boolean_mask(pred_word_obj, word_object_mask)
        pred_word_poly = tf.boolean_mask(pred_word_poly, word_object_mask)


        true_word_obj = tf.boolean_mask(true_word_obj, word_object_mask)
        true_word_poly = tf.boolean_mask(true_word_poly, word_object_mask)
        true_words = tf.boolean_mask(true_words, word_object_mask)
        true_lengths = tf.boolean_mask(true_lengths, word_object_mask)

        m = self.train_metric
        if not training:
            m = self.eval_metric


        # losses

        # distance loss
        word_dist_loss = self.mae(true_word_poly, pred_word_poly)
        m.word_dist_loss.update_state(word_dist_loss)
        word_dist_loss = tf.nn.compute_average_loss(word_dist_loss, global_batch_size=self.global_batch_size)
        dist_loss = word_dist_loss


        # obj CE loss
        word_obj_whole_loss = self.obj_loss(y_true=true_word_obj_whole, y_pred=pred_word_obj_whole)
        m.word_obj_whole_loss.update_state(word_obj_whole_loss)
        word_obj_whole_loss = tf.nn.compute_average_loss(word_obj_whole_loss, global_batch_size=self.global_batch_size)

        word_obj_loss = self.obj_loss(y_true=true_word_obj, y_pred=pred_word_obj)
        m.word_obj_loss.update_state(word_obj_loss)
        word_obj_loss = tf.nn.compute_average_loss(word_obj_loss, global_batch_size=self.global_batch_size)
        obj_loss = word_obj_loss + word_obj_whole_loss

        # for accuracy metric, only check true object matches
        m.word_obj_accuracy.update_state(true_word_obj, pred_word_obj)

<<<<<<< HEAD
        # text CE loss
        pred_words = y_pred_rnn
        word_ce_loss, full_ce_loss = m.text_metric.update_state(true_words, true_lengths, pred_words, current_max_sequence_len)
        text_ce_loss = word_ce_loss*10 + full_ce_loss
        text_ce_loss = tf.nn.compute_average_loss(text_ce_loss, global_batch_size=self.global_batch_size)
=======
        pred_obj_nan = tf.math.is_nan(pred_word_obj)
        pred_obj_nan = tf.cast(pred_obj_nan, tf.int32)
        pred_obj_nans = tf.reduce_sum(pred_obj_nan)
        if pred_obj_nans > 0:
            tf.print('pred_word_obj:', pred_word_obj)
            tf.print('pred_obj_nans:', pred_obj_nans)

        # text CE loss
        if training:
            word_ce_loss, full_ce_loss = m.text_metric.update_state(true_words, true_lengths, y_pred_rnn, current_max_sequence_len)
            text_ce_loss = word_ce_loss*10 + full_ce_loss
            text_ce_loss = tf.nn.compute_average_loss(text_ce_loss, global_batch_size=self.global_batch_size)
        else:
            text_ce_loss = 0

        word_ce_loss_ar, full_ce_loss_ar = m.text_metric_ar.update_state(true_words, true_lengths, y_pred_rnn_ar, current_max_sequence_len)
        text_ce_loss_ar = word_ce_loss_ar*10 + full_ce_loss_ar
        text_ce_loss_ar = tf.nn.compute_average_loss(text_ce_loss_ar, global_batch_size=self.global_batch_size)
>>>>>>> 8b153855

        total_loss = dist_loss + 10*obj_loss + text_ce_loss + text_ce_loss_ar
        m.total_loss.update_state(total_loss)

        return total_loss<|MERGE_RESOLUTION|>--- conflicted
+++ resolved
@@ -64,7 +64,6 @@
 
         word_loss = self.ce(y_true=true_texts_oh, y_pred=logits, sample_weight=weights)
         full_loss = self.ce(y_true=true_texts_oh, y_pred=logits)
-<<<<<<< HEAD
 
         self.word_acc.update_state(true_texts_oh, logits, sample_weight=weights)
         self.full_acc.update_state(true_texts_oh, logits)
@@ -72,15 +71,6 @@
         self.word_loss.update_state(word_loss)
         self.full_loss.update_state(full_loss)
 
-=======
-
-        self.word_acc.update_state(true_texts_oh, logits, sample_weight=weights)
-        self.full_acc.update_state(true_texts_oh, logits)
-
-        self.word_loss.update_state(word_loss)
-        self.full_loss.update_state(full_loss)
-
->>>>>>> 8b153855
         return word_loss, full_loss
 
     def result(self, want_loss=False, want_acc=False):
@@ -94,8 +84,7 @@
 
     def str_result(self, want_loss=False, want_acc=False):
         if want_loss:
-<<<<<<< HEAD
-            return '{:.3e}/{:.3e}'.format(
+            return '{:.3f}/{:.3f}'.format(
                 self.word_loss.result(),
                 self.full_loss.result())
 
@@ -104,17 +93,6 @@
                 self.word_acc.result(),
                 self.full_acc.result())
 
-=======
-            return '{:.3f}/{:.3f}'.format(
-                self.word_loss.result(),
-                self.full_loss.result())
-
-        if want_acc:
-            return '{:.3f}/{:.3f}'.format(
-                self.word_acc.result(),
-                self.full_acc.result())
-
->>>>>>> 8b153855
         return ''
 
     def reset_states(self):
@@ -152,11 +130,6 @@
         self.word_obj_accuracy.reset_states()
 
     def str_result(self):
-<<<<<<< HEAD
-        return 'total_loss: {:.3e}, dist: {:.3e}, obj: {:.3e}/{:.3e}, text_ce: {}, text_acc: {}, word_obj_acc: {:.5f}'.format(
-                self.total_loss.result(),
-                self.word_dist_loss.result(),
-=======
         if self.training:
             return 'total_loss: {:.3f}, dist: {:.3f}, text ce: {}, acc: {}, AR text ce: {}, acc: {}, word_obj_acc: {:.4f}'.format(
                     self.total_loss.result(),
@@ -167,7 +140,6 @@
 
                     self.text_metric_ar.str_result(want_loss=True),
                     self.text_metric_ar.str_result(want_acc=True),
->>>>>>> 8b153855
 
                     self.word_obj_accuracy.result(),
                     )
@@ -176,13 +148,8 @@
                     self.total_loss.result(),
                     self.word_dist_loss.result(),
 
-<<<<<<< HEAD
-                self.text_metric.str_result(want_loss=True),
-                self.text_metric.str_result(want_acc=True),
-=======
                     self.text_metric_ar.str_result(want_loss=True),
                     self.text_metric_ar.str_result(want_acc=True),
->>>>>>> 8b153855
 
                     self.word_obj_accuracy.result(),
                     )
@@ -217,11 +184,7 @@
         m = self.eval_metric
         obj_acc = m.word_obj_accuracy.result()
         dist = tf.math.exp(-m.word_dist_loss.result())
-<<<<<<< HEAD
-        word_acc, full_acc = m.text_metric.result(want_acc=True)
-=======
         word_acc, full_acc = m.text_metric_ar.result(want_acc=True)
->>>>>>> 8b153855
 
         return obj_acc + dist + word_acc
 
@@ -299,13 +262,6 @@
         # for accuracy metric, only check true object matches
         m.word_obj_accuracy.update_state(true_word_obj, pred_word_obj)
 
-<<<<<<< HEAD
-        # text CE loss
-        pred_words = y_pred_rnn
-        word_ce_loss, full_ce_loss = m.text_metric.update_state(true_words, true_lengths, pred_words, current_max_sequence_len)
-        text_ce_loss = word_ce_loss*10 + full_ce_loss
-        text_ce_loss = tf.nn.compute_average_loss(text_ce_loss, global_batch_size=self.global_batch_size)
-=======
         pred_obj_nan = tf.math.is_nan(pred_word_obj)
         pred_obj_nan = tf.cast(pred_obj_nan, tf.int32)
         pred_obj_nans = tf.reduce_sum(pred_obj_nan)
@@ -324,7 +280,6 @@
         word_ce_loss_ar, full_ce_loss_ar = m.text_metric_ar.update_state(true_words, true_lengths, y_pred_rnn_ar, current_max_sequence_len)
         text_ce_loss_ar = word_ce_loss_ar*10 + full_ce_loss_ar
         text_ce_loss_ar = tf.nn.compute_average_loss(text_ce_loss_ar, global_batch_size=self.global_batch_size)
->>>>>>> 8b153855
 
         total_loss = dist_loss + 10*obj_loss + text_ce_loss + text_ce_loss_ar
         m.total_loss.update_state(total_loss)
